--- conflicted
+++ resolved
@@ -32,20 +32,10 @@
 	"syscall"
 )
 
-<<<<<<< HEAD
-var (
-	straceErrorStart, straceErrorStop, straceErrorNohup bool
-	pidList                                             string
-	syscallName                                         string
-	returnValue                                         string
-	first, end, step                                    string
-)
-=======
 // init registry provider to model.
 func init() {
 	model.Provide(new(KernelError))
 }
->>>>>>> d541ab29
 
 type KernelError struct {
 	StraceErrorStart bool   `name:"start" json:"start" yaml:"start" default:"false" help:"start fail syscall"`
@@ -159,4 +149,4 @@
 		bin.PrintOutputAndExit(response.Result.(string))
 		return
 	}
-}+}
