--- conflicted
+++ resolved
@@ -33,22 +33,10 @@
 	"github.com/chaosblade-io/chaosblade-exec-os/exec/bin"
 )
 
-<<<<<<< HEAD
-var (
-	straceDelayStart, straceDelayStop, straceDelayNohup bool
-	debug                                               bool
-	pidList                                             string
-	time                                                string
-	syscallName                                         string
-	delayLoc                                            string
-	first, end, step                                    string
-)
-=======
 // init registry provider to model.
 func init() {
 	model.Provide(new(KernelDelay))
 }
->>>>>>> d541ab29
 
 type KernelDelay struct {
 	StraceDelayStart bool   `name:"start" json:"start" yaml:"start" default:"false" help:"start delay syscall"`
@@ -140,13 +128,8 @@
 	args := fmt.Sprintf("%s --nohup --pid %s --time %s --syscall-name %s --delay-loc %s",
 		path.Join(util.GetProgramPath(), that.Name()), that.PidList, that.Time, that.SyscallName, that.DelayLoc)
 
-<<<<<<< HEAD
-	if first != "" {
-		args = fmt.Sprintf("%s --first %s", args, first)
-=======
 	if that.First != "" {
 		 args = fmt.Sprintf("%s --first %s", args, that.First)
->>>>>>> d541ab29
 	}
 	if that.End != "" {
 		args = fmt.Sprintf("%s --end %s", args, that.End)
