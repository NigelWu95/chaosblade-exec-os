/*
 * Copyright 1999-2020 Alibaba Group Holding Ltd.
 *
 * Licensed under the Apache License, Version 2.0 (the "License");
 * you may not use this file except in compliance with the License.
 * You may obtain a copy of the License at
 *
 *     http://www.apache.org/licenses/LICENSE-2.0
 *
 * Unless required by applicable law or agreed to in writing, software
 * distributed under the License is distributed on an "AS IS" BASIS,
 * WITHOUT WARRANTIES OR CONDITIONS OF ANY KIND, either express or implied.
 * See the License for the specific language governing permissions and
 * limitations under the License.
 */

package burnio

import (
	"context"
	"fmt"
	"github.com/chaosblade-io/chaosblade-exec-os/exec/model"
	"github.com/chaosblade-io/chaosblade-spec-go/spec"
	"path"
	"strings"
	"time"

	"github.com/chaosblade-io/chaosblade-spec-go/channel"
	"github.com/chaosblade-io/chaosblade-spec-go/spec"
	"github.com/chaosblade-io/chaosblade-spec-go/util"

	"github.com/chaosblade-io/chaosblade-exec-os/exec"
	"github.com/chaosblade-io/chaosblade-exec-os/exec/bin"
)

// init registry provider to model.
func init() {
	model.Provide(new(BurnIO))
}

type BurnIO struct {
	BurnIODirectory string `name:"directory" json:"directory" yaml:"directory" default:"" help:"the directory where the disk is burning"`
	BurnIOSize      string `name:"size" json:"size" yaml:"size" default:"" help:"block size"`
	BurnIOWrite     bool   `name:"write" json:"write" yaml:"write" default:"false" help:"write io"`
	BurnIORead      bool   `name:"read" json:"read" yaml:"read" default:"false" help:"read io"`
	BurnIOStart     bool   `name:"start" json:"start" yaml:"start" default:"false" help:"start burn io"`
	BurnIOStop      bool   `name:"stop" json:"stop" yaml:"stop" default:"false" help:"stop burn io"`
	BurnIONohup     bool   `name:"nohup" json:"nohup" yaml:"nohup" default:"false" help:"start by nohup"`

	// default arguments
	Channel channel.OsChannel `kong:"-"`
	// for test mock
	StartBurnIO func(directory, size string, read, write bool) `kong:"-"`
	StopBurnIO  func(directory string, read, write bool)       `kong:"-"`
}

func (that *BurnIO) Assign() model.Worker {
	worker := &BurnIO{Channel: channel.NewLocalChannel()}
	worker.StartBurnIO = func(directory, size string, read, write bool) {
		worker.startBurnIO(directory, size, read, write)
	}
	worker.StopBurnIO = func(directory string, read, write bool) {
		worker.stopBurnIO(directory, read, write)
	}
	return worker
}

func (that *BurnIO) Name() string {
	return exec.BurnIOBin
}

func (that *BurnIO) Exec() *spec.Response {
	if that.BurnIOStart {
		that.StartBurnIO(that.BurnIODirectory, that.BurnIOSize, that.BurnIORead, that.BurnIOWrite)
	} else if that.BurnIOStop {
		that.StopBurnIO(that.BurnIODirectory, that.BurnIORead, that.BurnIOWrite)
	} else if that.BurnIONohup {
		if that.BurnIORead {
			go that.burnRead(that.BurnIODirectory, that.BurnIOSize)
		}
		if that.BurnIOWrite {
			go that.burnWrite(that.BurnIODirectory, that.BurnIOSize)
		}
		select {}
	} else {
		bin.PrintErrAndExit("less --start or --stop flag")
	}
	return spec.ReturnSuccess("")
}

const count = 100

var readFile = "chaos_burnio.read"
var writeFile = "chaos_burnio.write"
var logFile = util.GetNohupOutput(util.Bin, "chaos_burnio.log")

// start burn io
func (that *BurnIO) startBurnIO(directory, size string, read, write bool) {
	ctx := context.Background()
	response := that.Channel.Run(ctx, "nohup",
		fmt.Sprintf(`%s --directory %s --size %s --read=%t --write=%t --nohup=true > %s 2>&1 &`,
			path.Join(util.GetProgramPath(), that.Name()), directory, size, read, write, logFile))
	if !response.Success {
		that.StopBurnIO(directory, read, write)
		bin.PrintErrAndExit(response.Err)
		return
	}
	// check
	time.Sleep(time.Second)
	response = that.Channel.Run(ctx, "grep", fmt.Sprintf("%s %s", bin.ErrPrefix, logFile))
	if response.Success {
		errMsg := strings.TrimSpace(response.Result.(string))
		if errMsg != "" {
			that.StopBurnIO(directory, read, write)
			bin.PrintErrAndExit(errMsg)
			return
		}
	}
	bin.PrintOutputAndExit("success")
}

// stop burn io,  no need to add os.Exit
func (that *BurnIO) stopBurnIO(directory string, read, write bool) {
	ctx := context.WithValue(context.Background(), channel.ExcludeProcessKey, "--stop")
	if read {
		// dd process
		pids, _ := that.Channel.GetPidsByProcessName(readFile, ctx)
		if pids != nil && len(pids) > 0 {
			that.Channel.Run(ctx, "kill", fmt.Sprintf("-9 %s", strings.Join(pids, " ")))
		}
		// chaos_burnio process
		ctxWithKey := context.WithValue(ctx, channel.ProcessKey, that.Name())
		pids, _ = that.Channel.GetPidsByProcessName("--read=true", ctxWithKey)
		if pids != nil && len(pids) > 0 {
			that.Channel.Run(ctx, "kill", fmt.Sprintf("-9 %s", strings.Join(pids, " ")))
		}
		that.Channel.Run(ctx, "rm", fmt.Sprintf("-rf %s*", path.Join(directory, readFile)))
	}
	if write {
		// dd process
		pids, _ := that.Channel.GetPidsByProcessName(writeFile, ctx)
		if pids != nil && len(pids) > 0 {
			that.Channel.Run(ctx, "kill", fmt.Sprintf("-9 %s", strings.Join(pids, " ")))
		}
		ctxWithKey := context.WithValue(ctx, channel.ProcessKey, that.Name())
		pids, _ = that.Channel.GetPidsByProcessName("--write=true", ctxWithKey)
		if pids != nil && len(pids) > 0 {
			that.Channel.Run(ctx, "kill", fmt.Sprintf("-9 %s", strings.Join(pids, " ")))
		}
		that.Channel.Run(ctx, "rm", fmt.Sprintf("-rf %s*", path.Join(directory, writeFile)))
	}
}

// write burn
<<<<<<< HEAD
func burnWrite(directory, size string) {
	if !cl.IsCommandAvailable("dd") {
		bin.PrintErrAndExit(spec.ResponseErr[spec.CommandDdNotFound].Err)
	}

=======
func (that *BurnIO) burnWrite(directory, size string) {
>>>>>>> d541ab29
	tmpFileForWrite := path.Join(directory, writeFile)
	for {
		args := fmt.Sprintf(`if=/dev/zero of=%s bs=%sM count=%d oflag=dsync`, tmpFileForWrite, size, count)
		response := that.Channel.Run(context.TODO(), "dd", args)
		if !response.Success {
			bin.PrintAndExitWithErrPrefix(response.Err)
			return
		}
	}
}

// read burn
func (that *BurnIO) burnRead(directory, size string) {
	// create a 600M file under the directory
	tmpFileForRead := path.Join(directory, readFile)
	createArgs := fmt.Sprintf("if=/dev/zero of=%s bs=%dM count=%d oflag=dsync", tmpFileForRead, 6, count)
	response := that.Channel.Run(context.TODO(), "dd", createArgs)
	if !response.Success {
		bin.PrintAndExitWithErrPrefix(
			fmt.Sprintf("using dd command to create a temp file under %s directory for reading error, %s",
				directory, response.Err))
	}
	for {
		args := fmt.Sprintf(`if=%s of=/dev/null bs=%sM count=%d iflag=dsync,direct,fullblock`, tmpFileForRead, size, count)
		response = that.Channel.Run(context.TODO(), "dd", args)
		if !response.Success {
			bin.PrintAndExitWithErrPrefix(fmt.Sprintf("using dd command to burn read io error, %s", response.Err))
			return
		}
	}
}<|MERGE_RESOLUTION|>--- conflicted
+++ resolved
@@ -19,8 +19,6 @@
 import (
 	"context"
 	"fmt"
-	"github.com/chaosblade-io/chaosblade-exec-os/exec/model"
-	"github.com/chaosblade-io/chaosblade-spec-go/spec"
 	"path"
 	"strings"
 	"time"
@@ -31,6 +29,7 @@
 
 	"github.com/chaosblade-io/chaosblade-exec-os/exec"
 	"github.com/chaosblade-io/chaosblade-exec-os/exec/bin"
+	"github.com/chaosblade-io/chaosblade-exec-os/exec/model"
 )
 
 // init registry provider to model.
@@ -152,15 +151,10 @@
 }
 
 // write burn
-<<<<<<< HEAD
-func burnWrite(directory, size string) {
-	if !cl.IsCommandAvailable("dd") {
+func (that *BurnIO) burnWrite(directory, size string) {
+	if !that.Channel.IsCommandAvailable("dd") {
 		bin.PrintErrAndExit(spec.ResponseErr[spec.CommandDdNotFound].Err)
 	}
-
-=======
-func (that *BurnIO) burnWrite(directory, size string) {
->>>>>>> d541ab29
 	tmpFileForWrite := path.Join(directory, writeFile)
 	for {
 		args := fmt.Sprintf(`if=/dev/zero of=%s bs=%sM count=%d oflag=dsync`, tmpFileForWrite, size, count)
