--- conflicted
+++ resolved
@@ -19,7 +19,6 @@
 import (
 	"context"
 	"fmt"
-	"github.com/chaosblade-io/chaosblade-exec-os/exec/model"
 	"math"
 	"os"
 	"path"
@@ -32,11 +31,11 @@
 	"github.com/containerd/cgroups"
 	v1 "github.com/containerd/cgroups/stats/v1"
 	"github.com/shirou/gopsutil/mem"
-
 	"github.com/sirupsen/logrus"
 
 	"github.com/chaosblade-io/chaosblade-exec-os/exec"
 	"github.com/chaosblade-io/chaosblade-exec-os/exec/bin"
+	"github.com/chaosblade-io/chaosblade-exec-os/exec/model"
 )
 
 // init registry provider to model.
@@ -171,15 +170,10 @@
 
 func (that *BurnMem) startBurnMem() {
 	ctx := context.Background()
-<<<<<<< HEAD
-	if burnMemMode == "cache" {
-		if !cl.IsCommandAvailable("mount") {
+	if that.BurnMemMode == "cache" {
+		if !that.Channel.IsCommandAvailable("mount") {
 			bin.PrintErrAndExit(spec.ResponseErr[spec.CommandMountNotFound].Err)
 		}
-
-=======
-	if that.BurnMemMode == "cache" {
->>>>>>> d541ab29
 		flPath := path.Join(util.GetProgramPath(), dirName)
 		if _, err := os.Stat(flPath); err != nil {
 			err = os.Mkdir(flPath, os.ModePerm)
@@ -231,17 +225,12 @@
 		}
 	}
 	if that.BurnMemMode == "cache" {
+		if !that.Channel.IsCommandAvailable("umount") {
+			bin.PrintErrAndExit(spec.ResponseErr[spec.CommandUmountNotFound].Err)
+		}
 		dirPath := path.Join(util.GetProgramPath(), dirName)
 		if _, err := os.Stat(dirPath); err == nil {
-<<<<<<< HEAD
-			if !cl.IsCommandAvailable("umount") {
-				bin.PrintErrAndExit(spec.ResponseErr[spec.CommandUmountNotFound].Err)
-			}
-
-			response = cl.Run(ctx, "umount", dirPath)
-=======
 			response = that.Channel.Run(ctx, "umount", dirPath)
->>>>>>> d541ab29
 			if !response.Success {
 				if !strings.Contains(response.Err, "not mounted") {
 					bin.PrintErrAndExit(response.Error())
@@ -271,13 +260,8 @@
 		}
 		total = int64(virtualMemory.Total)
 		available = int64(virtualMemory.Free)
-<<<<<<< HEAD
-		if burnMemMode == "ram" && !includeBufferCache {
+		if that.BurnMemMode == "ram" && !that.IncludeBufferCache {
 			available = available + int64(virtualMemory.Buffers+virtualMemory.Cached)
-=======
-		if that.BurnMemMode == "ram" && !that.IncludeBufferCache {
-			available = available + int64(virtualMemory.Buffers + virtualMemory.Cached)
->>>>>>> d541ab29
 		}
 	} else {
 		total = int64(memoryStat.Usage.Limit)
