--- conflicted
+++ resolved
@@ -24,7 +24,6 @@
 	"github.com/chaosblade-io/chaosblade-spec-go/spec"
 
 	"github.com/chaosblade-io/chaosblade-spec-go/channel"
-	"github.com/chaosblade-io/chaosblade-spec-go/spec"
 
 	"github.com/chaosblade-io/chaosblade-exec-os/exec/bin"
 )
@@ -96,16 +95,7 @@
 		bin.PrintOutputAndExit("nothing to do")
 		return
 	}
-<<<<<<< HEAD
-
-	if !cl.IsCommandAvailable("cat") {
-		bin.PrintErrAndExit(spec.ResponseErr[spec.CommandCatNotFound].Err)
-	}
-
-	response = cl.Run(ctx, "cat", fmt.Sprintf(`%s | grep -v "%s" > %s && cat %s > %s`,
-=======
 	response = that.Channel.Run(ctx, "cat", fmt.Sprintf(`%s | grep -v "%s" > %s && cat %s > %s`,
->>>>>>> d541ab29
 		hosts, dnsPair, tmpHosts, tmpHosts, hosts))
 	if !response.Success {
 		bin.PrintErrAndExit(response.Err)
