/*
 * Copyright 1999-2020 Alibaba Group Holding Ltd.
 *
 * Licensed under the Apache License, Version 2.0 (the "License");
 * you may not use this file except in compliance with the License.
 * You may obtain a copy of the License at
 *
 *     http://www.apache.org/licenses/LICENSE-2.0
 *
 * Unless required by applicable law or agreed to in writing, software
 * distributed under the License is distributed on an "AS IS" BASIS,
 * WITHOUT WARRANTIES OR CONDITIONS OF ANY KIND, either express or implied.
 * See the License for the specific language governing permissions and
 * limitations under the License.
 */

package exec

import (
	"context"
	"fmt"
	"net"
	"strconv"
	"strings"
	"time"

<<<<<<< HEAD
	"github.com/chaosblade-io/chaosblade-spec-go/spec"
	"golang.org/x/crypto/ssh"

	"github.com/chaosblade-io/chaosblade-exec-os/version"
=======
	"github.com/howeyc/gopass"
>>>>>>> 56ec7d45
)

const (
	BladeBin        = "/opt/chaosblade/blade"
	DefaultSSHPort  = 22
	BladeReleaseURL = "https://chaosblade.oss-cn-hangzhou.aliyuncs.com/agent/github/%s/chaosblade-%s-linux-amd64.tar.gz"
)

// support ssh channel flags
var ChannelFlag = &spec.ExpFlag{
	Name:     "channel",
	Desc:     "Select the channel for execution, and you can now select SSH",
	NoArgs:   false,
	Required: false,
}

var SSHHostFlag = &spec.ExpFlag{
	Name:     "ssh-host",
	Desc:     "Use this flag when the channel is ssh",
	NoArgs:   false,
	Required: false,
}

var SSHUserFlag = &spec.ExpFlag{
	Name:     "ssh-user",
	Desc:     "Use this flag when the channel is ssh",
	NoArgs:   false,
	Required: false,
}

var SSHPortFlag = &spec.ExpFlag{
	Name:     "ssh-port",
	Desc:     "Use this flag when the channel is ssh",
	NoArgs:   false,
	Required: false,
}

var BladeRelease = &spec.ExpFlag{
	Name:     "blade-release",
	Desc:     "Blade release package，use this flag when the channel is ssh",
	NoArgs:   false,
	Required: false,
}

type SSHExecutor struct {
	spec.Executor
}

func NewSSHExecutor() spec.Executor {
	return &SSHExecutor{}
}

func (*SSHExecutor) Name() string {
	return "ssh"
}

func (e *SSHExecutor) SetChannel(channel spec.Channel) {
}

func (e *SSHExecutor) Exec(uid string, ctx context.Context, expModel *spec.ExpModel) *spec.Response {
	fmt.Print("Please enter password:")
	password, err := gopass.GetPasswd()
	if err != nil {
		return spec.ReturnFail(spec.Code[spec.IllegalParameters], err.Error())
	}

	port := DefaultSSHPort
	portStr := expModel.ActionFlags[SSHPortFlag.Name]
	if portStr != "" {
		var err error
		port, err = strconv.Atoi(portStr)
		if err != nil || port < 1 {
			return spec.ReturnFail(spec.Code[spec.IllegalParameters], "--port value must be a positive integer")
		}
	}

	client := &SSHClient{
		Host:     expModel.ActionFlags[SSHHostFlag.Name],
		Username: expModel.ActionFlags[SSHUserFlag.Name],
		Password: strings.Replace(string(password), "\n", "", -1),
		Port:     port,
	}

	matchers := spec.ConvertExpMatchersToString(expModel, func() map[string]spec.Empty {
		return excludeSSHFlags()
	})

	if _, ok := spec.IsDestroy(ctx); ok {
		str, err := client.Run(fmt.Sprintf("%s destroy %s", BladeBin, uid))
		if err != nil {
			return spec.ReturnFail(spec.Code[spec.ExecCommandError], err.Error())
		}
		return spec.Decode(str, nil)
	} else {
		bladeReleaseURL := expModel.ActionFlags[BladeRelease.Name]
		if bladeReleaseURL == "" {
			bladeReleaseURL = fmt.Sprintf(BladeReleaseURL, version.BladeVersion, version.BladeVersion)
		}
		assembly :=
			fmt.Sprintf(`if  [ ! -f "/opt/chaosblade/blade" ];then
														if  [ ! -d "/opt" ];then
															mkdir /opt
														fi
														wget %s
														tar -zxf $(echo "%s" |awk -F '/' '{print $NF}') -C /opt
														mv /opt/$(tar tf $(echo "%s" |awk -F '/' '{print $NF}') | head -1 | cut -f1 -d/) /opt/chaosblade
													fi`, bladeReleaseURL, bladeReleaseURL, bladeReleaseURL)
		_, err := client.Run(assembly)
		if err != nil {
			return spec.ReturnFail(spec.Code[spec.ExecCommandError], err.Error())
		}

		execute := fmt.Sprintf("%s create %s %s %s --uid %s -d", BladeBin, expModel.Target, expModel.ActionName, matchers, uid)
		output, err := client.Run(execute)
		if err != nil {
			return spec.ReturnFail(spec.Code[spec.ExecCommandError], err.Error())
		}
		return spec.Decode(output, nil)
	}

}

type SSHClient struct {
	Host       string
	Username   string
	Password   string
	Port       int
	client     *ssh.Client
	cipherList []string
}

func (c SSHClient) Run(shell string) (string, error) {
	if c.client == nil {
		if err := c.connect(); err != nil {
			return "", err
		}
	}
	session, err := c.client.NewSession()
	if err != nil {
		return "", err
	}
	defer session.Close()
	buf, err := session.CombinedOutput(shell)
	return string(buf), err
}

func (c *SSHClient) connect() error {

	var config ssh.Config
	if len(c.cipherList) == 0 {
		config = ssh.Config{
			Ciphers: []string{"aes128-ctr", "aes192-ctr", "aes256-ctr", "aes128-gcm@openssh.com", "arcfour256", "arcfour128", "aes128-cbc", "3des-cbc", "aes192-cbc", "aes256-cbc"},
		}
	} else {
		config = ssh.Config{
			Ciphers: c.cipherList,
		}
	}

	clientConfig := ssh.ClientConfig{
		User:   c.Username,
		Config: config,
		Auth:   []ssh.AuthMethod{ssh.Password(c.Password)},
		HostKeyCallback: func(hostname string, remote net.Addr, key ssh.PublicKey) error {
			return nil
		},
		Timeout: 10 * time.Second,
	}
	sshClient, err := ssh.Dial("tcp", fmt.Sprintf("%s:%d", c.Host, c.Port), &clientConfig)
	if err != nil {
		return err
	}
	c.client = sshClient
	return nil
}

func excludeSSHFlags() map[string]spec.Empty {
	flags := make(map[string]spec.Empty, 0)
	flags[ChannelFlag.Name] = spec.Empty{}
	flags[SSHHostFlag.Name] = spec.Empty{}
	flags[SSHUserFlag.Name] = spec.Empty{}
	flags[SSHPortFlag.Name] = spec.Empty{}
	flags[BladeRelease.Name] = spec.Empty{}
	return flags
}<|MERGE_RESOLUTION|>--- conflicted
+++ resolved
@@ -24,14 +24,13 @@
 	"strings"
 	"time"
 
-<<<<<<< HEAD
 	"github.com/chaosblade-io/chaosblade-spec-go/spec"
 	"golang.org/x/crypto/ssh"
 
 	"github.com/chaosblade-io/chaosblade-exec-os/version"
-=======
+
 	"github.com/howeyc/gopass"
->>>>>>> 56ec7d45
+
 )
 
 const (
